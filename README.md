--- conflicted
+++ resolved
@@ -444,38 +444,7 @@
 
 ## Version History
 
-<<<<<<< HEAD
-- 1.0.x
-  - Initial Release
-- 1.0.8
-  - Updated timeout to [follow https specs](https://nodejs.org/api/http.html#httprequestoptions-callback) and implemented on("timeout")
-- 1.0.9
-  - Fixed issue where submitting null header or options to endpoint would fail
-- 1.0.10
-  - Added a log entry for a warning if timeout is reached in https get tool.
-- 1.0.15
-  - Updated dependencies moment-timezone and aws-sdk
-- 1.0.16
-  - Added extra logging information to API errors in tools. Added host and note to the log for better troubleshooting endpoints.
-- 1.0.17
-  - Bumped package dependencies up for aws-sdk and cookiejar
-- 1.0.18
-  - Added tools.obfuscate() and tools.sanitize() and now attempts to sanitize objects sent to DebugAndLog. Regular Expression used in the stringified object may be [inspected on RegEx101](https://regex101.com/library/IJp35p)
-- 1.0.20 2023-08-05
-  - Bumped package dependencies up for aws-sdk
-  - Cache Policy Profile changes/fixes:
-    - Fix: `defaultExpiresInSeconds` is an accepted alias when setting cache profile property `defaultExpirationInSeconds` as documentation differed from implementation. Documentation has been updated to refer to `defaultExpirationInSeconds`
-	- Fix: `expiresIsOnInterval` is an accepted alias when setting cache profile property `expirationIsOnInterval` as documentation differed from implementation.
-	- Previous two fixes [resolves Issue #71](https://github.com/chadkluck/npm-chadkluck-cache-data/issues/71)
-	- Fix: `ignoreOriginHeaderExpires` is an accepted alias when setting cache profile property `overrideOriginHeaderExpiration` as documentation differed from implementation.
-	- `defaultExpiresExtensionOnErrorInSeconds` is an accepted alias when setting cache profile property `defaultExpirationExtensionOnErrorInSeconds`. `defaultExpirationExtensionOnErrorInSeconds` is prefered as it follows property naming conventions.
-	- Naming of Cache Profile properties was unclear. Renamed `path` to `pathId` and `host` to `hostId`. Either are accepted. These are used for logging purposes and do not need to correspond with actual host or paths used in the connection (which could contain sensitive information)
-  - Updated tests to use `api.chadkluck.net/echo` endpoint instead of `labkit.api.63klabs.net` (both are maintained by the same author and labkit is now deprecated).
-- 1.0.21 2023-08-06
-  - Fix: cleaned up an issue that came up when renaming cache policy profile properties to hostId and pathId.
-=======
 Refer to the [Change Log](CHANGELOG.md)
->>>>>>> 3b9227fc
 
 ## License
 
